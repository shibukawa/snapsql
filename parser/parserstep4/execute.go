package parserstep4

import (
	cmn "github.com/shibukawa/snapsql/parser/parsercommon"
)

// Execute runs clause-level validation for parserstep4
// Returns *ParseError (nil if no error)
func Execute(stmt cmn.StatementNode) error {
	return ExecuteWithOptions(stmt, false)
}

// ExecuteWithOptions runs clause-level validation for parserstep4 with optional relaxations
<<<<<<< HEAD
// When inspectMode is true, NATURAL/CROSS JOIN等の一部エラーを許容し、解析継続できるようにします。
=======
>>>>>>> 9e67446b
func ExecuteWithOptions(stmt cmn.StatementNode, inspectMode bool) error {
	perr := &cmn.ParseError{}

	switch s := stmt.(type) {
	case *cmn.SelectStatement:
<<<<<<< HEAD
		// In InspectMode, skip strict SELECT validation to allow '*', etc.
=======
>>>>>>> 9e67446b
		if !inspectMode {
			finalizeSelectClause(s.Select, perr)
		}

		finalizeFromClauseWithOptions(s.From, perr, inspectMode)

		if s.With != nil {
			emptyCheck(s.With, perr)
		}

		if s.Where != nil {
			emptyCheck(s.Where, perr)
		}

		if s.GroupBy != nil {
			finalizeGroupByClause(s.GroupBy, perr)
		}

		if s.Having != nil {
			finalizeHavingClause(s.Having, s.GroupBy, perr)
		}

		if s.OrderBy != nil {
			finalizeOrderByClause(s.OrderBy, perr)
		}

		if s.Limit != nil {
			finalizeLimitOffsetClause(s.Limit, s.Offset, perr)
		} else if s.Offset != nil {
			// OFFSET without LIMIT: validate OFFSET clause individually
			finalizeOffsetClause(s.Offset, perr)
		}

		if s.For != nil {
			emptyCheck(s.For, perr)
		}
	case *cmn.InsertIntoStatement:
		finalizeInsertIntoClause(s.Into, s.Select, perr)

		// Copy columns from InsertIntoClause to InsertIntoStatement
		if s.Into != nil {
			s.Columns = make([]cmn.FieldName, len(s.Into.Columns))
			for i, columnName := range s.Into.Columns {
				s.Columns[i] = cmn.FieldName{Name: columnName}
			}
		}

		if s.With != nil {
			emptyCheck(s.With, perr)
		}

		if s.Select != nil {
			if !inspectMode {
				finalizeSelectClause(s.Select, perr)
			}

			finalizeFromClauseWithOptions(s.From, perr, inspectMode)

			if s.Where != nil {
				emptyCheck(s.Where, perr)
			}

			if s.GroupBy != nil {
				finalizeGroupByClause(s.GroupBy, perr)
			}

			if s.Having != nil {
				finalizeHavingClause(s.Having, s.GroupBy, perr)
			}

			if s.OrderBy != nil {
				finalizeOrderByClause(s.OrderBy, perr)
			}

			if s.Limit != nil {
				finalizeLimitOffsetClause(s.Limit, s.Offset, perr)
			} else if s.Offset != nil {
				// OFFSET without LIMIT: validate OFFSET clause individually
				finalizeOffsetClause(s.Offset, perr)
			}
		}

		if s.Returning != nil {
			emptyCheck(s.Returning, perr)
			finalizeReturningClause(s.Returning, perr)
		}
	case *cmn.UpdateStatement:
		finalizeUpdateClause(s.Update, perr)
		finalizeSetClause(s.Set, perr)

		if s.Where != nil {
			emptyCheck(s.Where, perr)
		}

		if s.Returning != nil {
			emptyCheck(s.Returning, perr)
			finalizeReturningClause(s.Returning, perr)
		}
	case *cmn.DeleteFromStatement:
		finalizeDeleteFromClause(s.From, perr)

		if s.Where != nil {
			emptyCheck(s.Where, perr)
		}

		if s.Returning != nil {
			emptyCheck(s.Returning, perr)
			finalizeReturningClause(s.Returning, perr)
		}
	}

	if len(perr.Errors) > 0 {
		return perr
	}

	return nil
}<|MERGE_RESOLUTION|>--- conflicted
+++ resolved
@@ -11,19 +11,13 @@
 }
 
 // ExecuteWithOptions runs clause-level validation for parserstep4 with optional relaxations
-<<<<<<< HEAD
-// When inspectMode is true, NATURAL/CROSS JOIN等の一部エラーを許容し、解析継続できるようにします。
-=======
->>>>>>> 9e67446b
+// When inspectMode is true, allow NATURAL/CROSS JOIN
 func ExecuteWithOptions(stmt cmn.StatementNode, inspectMode bool) error {
 	perr := &cmn.ParseError{}
 
 	switch s := stmt.(type) {
 	case *cmn.SelectStatement:
-<<<<<<< HEAD
 		// In InspectMode, skip strict SELECT validation to allow '*', etc.
-=======
->>>>>>> 9e67446b
 		if !inspectMode {
 			finalizeSelectClause(s.Select, perr)
 		}
