package parsercommon

import tok "github.com/shibukawa/snapsql/tokenizer"

// FieldName represents a field/column name
type FieldName struct {
	Name       string
	TableName  string // Optional table qualifier
	Pos        tok.Position
	Expression []tok.Token // Optional expression for complex fields (e.g., "table.field->'key'")
}

func (n FieldName) String() string {
	return "FIELD"
}

type FieldType int

const (
	SingleField   FieldType = iota + 1 // Single field (e.g., "field")
	TableField                         // Field with table name (e.g., "table.field")
	FunctionField                      // Function field (e.g., "COUNT(field)")
	ComplexField                       // Complex field (e.g., "table.field->'key'")
	LiteralField                       // Literal field (e.g., "123", "'string'", "NULL")
	InvalidField                       // Invalid field (e.g., "*")
	DummyField                         // Dummy field (e.g., "/*= user.name */")
)

func (ft FieldType) String() string {
	switch ft {
	case SingleField:
		return "SingleField"
	case TableField:
		return "TableField"
	case FunctionField:
		return "FunctionField"
	case ComplexField:
		return "ComplexField"
	case LiteralField:
		return "LiteralField"
	case InvalidField:
		return "InvalidField"
	case DummyField:
		return "DummyField"
	default:
		return "UnknownFieldType"
	}
}

// SelectField represents an item in SELECT clause
type SelectField struct {
	FieldKind     FieldType
	OriginalField string
	TableName     string
	Expression    []tok.Token // For function fields or complex expressions
	TypeName      string      // Optional cast type
	ExplicitType  bool
	FieldName     string
	ExplicitName  bool
	Pos           tok.Position
}

func (n SelectField) String() string {
	return "SELECT_ITEM"
}

// JoinType constants for TableReference
type JoinType int

const (
	JoinNone JoinType = iota
	JoinInner
	JoinLeft
	JoinRight
	JoinFull
	JoinCross
<<<<<<< HEAD
	// Natural join family (inspect mode only; generation mode treats it as invalid)
	JoinNatural      // NATURAL [INNER] JOIN
	JoinNaturalLeft  // NATURAL LEFT [OUTER] JOIN
	JoinNaturalRight // NATURAL RIGHT [OUTER] JOIN
	JoinNaturalFull  // NATURAL FULL [OUTER] JOIN
=======
	// Natural join family (allowed only in InspectMode)
	JoinNatural
	JoinNaturalLeft
	JoinNaturalRight
	JoinNaturalFull
>>>>>>> 9e67446b
	JoinInvalid
)

func (jt JoinType) String() string {
	switch jt {
	case JoinNone:
		return "NO JOIN"
	case JoinInner:
		return "INNER JOIN"
	case JoinLeft:
		return "LEFT OUTER JOIN"
	case JoinRight:
		return "RIGHT OUTER JOIN"
	case JoinFull:
		return "FULL OUTER JOIN"
	case JoinCross:
		return "CROSS JOIN"
	case JoinNatural:
		return "NATURAL JOIN"
	case JoinNaturalLeft:
		return "NATURAL LEFT JOIN"
	case JoinNaturalRight:
		return "NATURAL RIGHT JOIN"
	case JoinNaturalFull:
		return "NATURAL FULL JOIN"
	case JoinInvalid:
		return "invalid JOIN"
	default:
		return "unknown JOIN"
	}
}

// TableReferenceForFrom represents a table or join in FROM clause
type TableReferenceForFrom struct {
	TableReference

	JoinType      JoinType    // Join type (see constants)
	JoinCondition []tok.Token // ON/USING clause tokens
	IsSubquery    bool        // true if this is a subquery
	Expression    []tok.Token // Optional expression for complex references
}

func (n TableReferenceForFrom) String() string {
	return "TABLE_REF"
}

type TableReference struct {
	Name         string // Table name or alias (if present, otherwise original name)
	SchemaName   string // Optional schema name (e.g., "schema.table")
	TableName    string // Original table name before alias (empty for subquery)
	ExplicitName bool   // true if table name is explicitly specified (e.g., "AS alias")
}

type SetAssign struct {
	FieldName string
	Value     []tok.Token
}

// OrderByField represents a field in ORDER BY clause
type OrderByField struct {
	Field      FieldName
	Cast       string // Optional cast type
	Desc       bool   // true for DESC, false for ASC
	Extras     []tok.Token
	Expression []tok.Token // Expression for ORDER BY
}

func (n OrderByField) String() string {
	return "ORDER_FIELD"
}<|MERGE_RESOLUTION|>--- conflicted
+++ resolved
@@ -74,19 +74,11 @@
 	JoinRight
 	JoinFull
 	JoinCross
-<<<<<<< HEAD
 	// Natural join family (inspect mode only; generation mode treats it as invalid)
-	JoinNatural      // NATURAL [INNER] JOIN
-	JoinNaturalLeft  // NATURAL LEFT [OUTER] JOIN
-	JoinNaturalRight // NATURAL RIGHT [OUTER] JOIN
-	JoinNaturalFull  // NATURAL FULL [OUTER] JOIN
-=======
-	// Natural join family (allowed only in InspectMode)
 	JoinNatural
 	JoinNaturalLeft
 	JoinNaturalRight
 	JoinNaturalFull
->>>>>>> 9e67446b
 	JoinInvalid
 )
 
